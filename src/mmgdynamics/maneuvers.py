import math
from itertools import cycle
from typing import Optional, Sequence
from numpy.typing import NDArray

import matplotlib.pyplot as plt
import numpy as np
from matplotlib.patches import Patch

<<<<<<< HEAD
from mmgdynamics import step, pstep
from mmgdynamics.structs import InitialValues, Vessel

Trajectories = Sequence[NDArray[np.float64]]
=======
from mmgdynamics import step
from mmgdynamics.structs import InitialValues, Vessel

>>>>>>> 19427730

def turning_maneuver(ivs: InitialValues, vessel: Vessel,
                     time: int, dir: str = "starboard",
                     water_depth: float = None) -> np.ndarray:
    """
    Perform a turning maneuver to reproduce
    https://doi.org/10.1007/s00773-014-0293-y .
    The rudder steering
    rate has to be 1.75°/s (1.76 in the paper)

    Args:
        ivs (np.ndarray): Set of initial values
        vessel (dict): vessel parameter dict
        time (int): Time in [s] to reach the maximum rudder angle
        dir (str, optional): Turning direction. Defaults to "starboard".

    Raises:
        Exception: Only if an invalid 'dir' was applied

    Returns:
        np.ndarray: Array of absolute x and y coordinates for the trajectory

    Note:
        There is no option to input curent speeds at the moment
        apart from hard-coding it into the function. Feel free to add the feature
    """

    # res[0,:] = x-coord
    # res[1,:] = y-coord
    res = np.zeros((3, time))

    # If maxdeg is set to 35° you have approx
    # 35°/20s=1.75°/s
    delta_list = np.concatenate(
        [np.array([0.]),
         np.linspace(0.0, 35, 15),
         np.full(time-15, 35)]
    )

    if dir == "starboard":
        delta_list = delta_list * np.pi/180.
    elif dir == "port":
        delta_list = delta_list * np.pi/180. * -1
    else:
        raise Exception("Please choose either 'port' or 'starboard' as dir")

    # Starting angle
    psi = 0.
    
    # Starting Pos:
    pos = np.array([0., 0.])
    
    # Initial values
    uvr = np.array([ivs.u,ivs.v,ivs.r])

    # Simulate for `time` seconds
    for s in range(time):

        # Solve
        uvr, eta = pstep(
            X=uvr,
            pos = pos,
            psi= psi,   
            vessel=vessel,
            dT=1,
            nps=ivs.nps,
            delta=delta_list[s],
            fl_vel=None,
            w_vel=0,
            beta_w=0,
            water_depth=water_depth
        )

        # Vel in x and y direction (m/s), angular turning rate (rad/s)
        u, v, r = uvr

        # Unpack position and heading
        x, y, psi = eta
        
        # Repack position
        pos = np.array([x,y])

        # Update the results
        res[0, s] = x
        res[1, s] = y

        # Calculate drift angle
        drift = -math.atan(-v/u)*180/math.pi
        res[2, s] = drift

    return res

<<<<<<< HEAD
def plot_r(trajectories: Trajectories) -> None:
    """
    Plots a list of yaw rates for a given trajectory.
    The trajectory is assumed to be a list of ndarrays
    with the following structure:
    list[n][0] = x-coord
    list[n][1] = y-coord
    list[n][2] = yaw rate
    """
    plt.figure(figsize=(16, 10))
    for t in trajectories:
        plt.plot(np.arange(len(t[2])), t[2], linewidth=2.5)
    plt.xlabel(r"$t(s)$", fontsize=14)
    plt.ylabel(r"$r(-)$", fontsize=14)
=======
def plot_r(t: Sequence[Sequence[float]]) -> None:
    plt.figure(figsize=(16, 10))
    for list in t:
        plt.plot(np.arange(len(list[2])), list[2], linewidth=2.5)
    plt.xlabel("$t(s)$", fontsize=14)
    plt.ylabel("$r(-)$", fontsize=14)
>>>>>>> 19427730
    plt.title(
        "Yaw rate acceleration $r(-)$ for $\pm 35^{\circ}$ turning maneuver")
    plt.grid(True)
    plt.show()


def plot_trajecory(trajectories: Trajectories, vessel: Vessel) -> None:
    """Plot trajecories 

    Args:
        trajectories (Trajectories) : List of trajectories
        vessel (dict): parameter dict for vessel
    """

    plt.figure(figsize=(16, 10))

    plt.plot(
        trajectories[0][1]/vessel.Lpp, 
        trajectories[0][0]/vessel.Lpp, 
        linewidth=2.5, color="orange"
    )
    
    plt.plot(
        trajectories[1][1]/vessel.Lpp, 
        trajectories[1][0]/vessel.Lpp, 
        linewidth=2.5
    )

    # This is just for the arrows depicting the flow direction
    # For now this is just added manually
    x, y = np.meshgrid(np.linspace(-5, 5, 20), np.linspace(-2, 4, 20))
    u, v = 0, 1
    plt.quiver(x, y, u, v, scale=100., width=0.001, color="grey")
    plt.xlabel("$y_0/L$", fontsize=14)
    plt.ylabel("$x_0/L$", fontsize=14)
    plt.axhline(y=0, color='black', linestyle=':')
    plt.axvline(x=0, color='black', linestyle=':')
    plt.axis("equal")
    plt.grid(True)
    plt.show()


def zigzag_maneuver(ivs: InitialValues, vessel: Vessel, 
                    max_deg: int, dps: float, dir=1, 
                    wd: Optional[Sequence[float]] = None) -> np.ndarray:
    """Perform ZigZag maneuver

    Args:
        ivs (np.ndarray): Set of inital values
        vessel (dict): vessel parameter dict
        max_deg (int): Maximum rudder angle in degrees (Passed to the build_delta_zigzag() function)
        wd (Optional[Sequence[float]], optional): Water depths. Defaults to None.

    Returns:
        np.ndarray: Array of yaw angles and rudder angles for each timestep
    """
    assert dir in [1,-1], "Invalid direction. Choose either 1 or -1."
    if wd is None:
        wd = [1.2*vessel.d, None]
        print("No water depth specified. Using 1.2*draft and infinite depth")
    
    def a2pm(angle: float) -> float:
        """[0,2pi] -> [-pi,pi]"""
        return angle if angle < np.pi else angle - 2*np.pi

    result = [[], []]
    delta_list = [[], []]

    reset_ivs = np.array([ivs.u,ivs.v,ivs.r])

    # Degrees of rudder change per second
    dps = dps*math.pi/180
    max_deg = max_deg*math.pi/180

    for idx, depth in enumerate(wd):

        uvr = reset_ivs
        pos = np.array([0., 0.])
        psi = 0.0
        delta = 0.0
        first,second,third = True, True, True
        while True:
            
            # Solve the ODE system for one second at a time
            uvr, eta = pstep(
                X=uvr,
                pos=pos,
                vessel=vessel,
                dT=1,
                psi=psi,
                nps=ivs.nps,
                delta=delta,
                fl_vel=None,
                fl_psi=None,
                water_depth=depth
            )

            x,y,psi = eta
            
            pos = np.array([x,y])
            
            psi = a2pm(psi)

            result[idx].append(float(psi))
            delta_list[idx].append(float(delta))

            if psi < max_deg*dir and first:
                delta = min(delta+dps*dir,max_deg*dir)
                continue
            else:
                first = False

            if psi > -max_deg*dir and second:
                delta = max(delta-dps*dir,-max_deg*dir)
                continue
            else:
                second = False

            if psi < -max_deg*dir and third:
                delta = min(delta+dps*dir,max_deg*dir)
                continue
            else:
                third = False
            
            if psi > 0.0:
                break
        
    for i, res in enumerate(result):
        result[i] = np.array(res)
        result[i] = result[i] * 180/np.pi

    for i, delta in enumerate(delta_list):
        delta_list[i] = np.array(delta)
        delta_list[i] = delta_list[i] * 180/np.pi
        
<<<<<<< HEAD
    return result, delta_list


def plot_zigzag(
    trajectories: Trajectories, 
    delta_list: np.ndarray, 
    vessel: Vessel, 
    ivs: InitialValues) -> None:
    """
    Plots 
    """
=======

    return plot_zigzag(result, delta_list,vessel, ivs)


def plot_zigzag(
    t: list, delta_list: np.ndarray, vessel: Vessel, ivs: InitialValues) -> None:
>>>>>>> 19427730
    
    ls = [(0, (3, 1, 1, 1, 1, 1)),"-"]
    labels = ["h/d = $\infty$","h/d = 1.2"]
    L = vessel.Lpp
    delta_max = max(delta_list[0])

    fig = plt.figure(figsize=(8, 4))

    for i,v in enumerate(trajectories):
        plt.plot(
            np.arange(len(v))*ivs.u/L, 
            v, 
            linewidth=2.5, 
            color="k",
            linestyle=ls[i],
            label = labels[i]
        )

    for i,v in enumerate(delta_list):
        plt.plot(
            np.arange(len(v))*ivs.u/L, 
            v, 
            linewidth=2.5, 
            color="k",
            linestyle=ls[i]
        )

    plt.xlabel("$t*U_0/L$", fontsize=18)
    plt.ylabel("$Angle [^{\circ}]$", fontsize=18)
    plt.title(f"${int(delta_max)}/-{int(delta_max)}Z$",loc="left")

    plt.ylim(-40,40)
    plt.xlim(0,12)

    plt.grid(True,"major")
    plt.grid(True,"minor",linestyle = ":")
    plt.minorticks_on()

    plt.legend(loc="upper right")

    plt.tight_layout()
<<<<<<< HEAD
    plt.show()
=======
    plt.savefig(f"zigzag{int(delta_max)}{int(delta_max)}.pdf")


def free_flow_test(vessel:Vessel, ivs: InitialValues):

    fig = plt.figure(figsize=(6,6))
    ax: plt.Axes = fig.add_subplot(1, 1, 1)
    plt.xlabel("$y_0/L$", fontsize=14)
    plt.ylabel("$x_0/L$", fontsize=14)

    def rad(a): return a/180*math.pi

    timestep = 0
    twopi = 2*math.pi

    # Length and Breadth of the simulated vessel
    L, B = vessel.Lpp/vessel.Lpp, vessel.B/vessel.Lpp

    ivs_init = np.array([ivs.u,ivs.v,ivs.r])
    
    # Define here lists of Rudder angles in degrees 
    # that are performed by the vessel.
    delta_list_deep = np.concatenate(
        [np.array([0.]),
         np.linspace(0.0, 35, 7),
         np.full(600-7, 35)]
    )    
    delta_list_shallow = np.concatenate(
        [np.array([0.]),
         np.linspace(0.0, 35, 7),
         np.full(1200-7, 35)]
    )
    
    deltas = [delta_list_shallow,delta_list_deep]
    
    # A color cycler to color different experiments
    colors = cycle([
        "#001219", "#005f73", "#0a9396", 
        "#94d2bd", "#e9d8a6", "#ee9b00", 
        "#ca6702", "#bb3e03", "#ae2012", "#9b2226"
        ])
    d = vessel.d
    
    depths = [d*1.2,None]

    # There must be one list per experiment
    assert len(depths)==len(deltas)
    for color,depth,dl in zip(colors,depths,deltas):
        
        agx, agy = 0.0, 0.0
        head = 0.0
        timestep = 0
        uvr = ivs_init
        plt.grid(ls=":")
        
        for d in range(len(dl)):

            sol = step(
                X=uvr,
                vessel=vessel,
                psi=head,
                nps=ivs.nps,
                delta=rad(dl[d]),
                fl_psi=None,
                fl_vel=None,
                water_depth=depth,
                dT=1,
                atol=1e-6,rtol=1e-3
            )

            timestep += 1

            # Vel in x and y direction (m/s), angular turning rate (rad/s)
            u, v, r = sol

            # Transform to earth-fixed coordinate system

            head =  (head + r) % twopi
            vy = math.cos(head) * u - math.sin(head) * v
            vx = math.sin(head) * u + math.cos(head) * v

            agx += vx/vessel.Lpp
            agy += vy/vessel.Lpp
 
            anchor = agx - B/2, agy - L/2

            # Set current solution as next initial values
            uvr = np.hstack(sol)

            # Rectangle of the heading transformed vessel
            vessel_rect = Rectangle(
                anchor,
                width=vessel.B/vessel.Lpp,
                height=vessel.Lpp/vessel.Lpp,
                rotation_point="center",
                angle=((2*math.pi)-head)*180/math.pi,
                edgecolor=to_rgba(color,1),
                facecolor = to_rgba(color,0.1)
            )

            # ADJUST HERE IF YOU WANT TO PLOT ONLY
            # EVERY NTH DATAPOINT 
            if timestep == 1 or timestep % 12 == 0:
                ax.add_patch(vessel_rect)
                
            print(timestep,depth,color)
    
    plt.xlim(-0.5,5.5)
    plt.ylim(-1,5)
    
    # Unfortunately we must generate our Legend
    # manually. 
    # So, for every experiment, add your legend
    # entry as a Patch() and add it to the legend
    # handler. PRs for improvements are welcome.
    handles, _ = ax.get_legend_handles_labels()
    shallow = Patch(color=colors[0], 
                 label="h/d = 1.2")
    deep = Patch(color=colors[1], 
                 label="h/d = $\infty$")
    
    
    handles.append(deep)
    handles.append(shallow)
    plt.legend(handles=handles)
    
    plt.savefig("freeflow.pdf")

def current_wind_test(vessel: Vessel, ivs: InitialValues, 
                      iters: int,fl_psi: float, fl_vel: float,
                      w_vel: float, beta_w:float) -> None:

    fig = plt.figure()
    ax: plt.Axes = fig.add_subplot(1, 1, 1)
    plt.xlabel(r"$x_0$", fontsize=14)
    plt.ylabel(r"$y_0$", fontsize=14)
    plt.grid()
    
    timestep = 0
    twopi = 2*math.pi

    agx, agy = 0.0, 0.0
    head = 0/180*math.pi

    qx, qy = np.linspace(-400, 400, 11), np.linspace(-400, 400, 11)

    # Length and Breadth of the simulated vessel
    L, B = vessel.Lpp, vessel.B
    
    nps = ivs.nps 
    uvr = np.array([ivs.u,ivs.v,ivs.r])
    
    colors = ["#9b2226","#001219"]
        
    for _ in range(iters):

        sol = step(
            X=uvr,
            vessel=vessel,
            psi=head,
            nps=nps,
            delta=0.0,
            fl_psi=fl_psi,
            fl_vel=fl_vel,
            w_vel=w_vel,
            beta_w=beta_w,
            water_depth=None,
            dT=1,
            atol=1e-5,rtol=1e-5
        )

        timestep += 1

        # Vel in x and y direction (m/s), angular turning rate (rad/s)
        u, v, r = sol

        # Transform to earth-fixed coordinate system
        head = float((head + r) % twopi)
        vy = math.cos(head) * u - math.sin(head) * v
        vx = math.sin(head) * u + math.cos(head) * v

        agx += vx
        agy += vy

        anchor = agx - B/2, agy - L/2
        
        # Set current solution as next initial values
        uvr = np.hstack(sol)
        
        speed = math.sqrt(u**2+v**2)
        print("Speed: {:.2f}".format(speed),f" | Timestep: {timestep}")

        # Rectangle of the heading transformed vessel
        vessel_rect = Rectangle(anchor,
                                width=vessel.B,
                                height=vessel.Lpp,
                                rotation_point="center",
                                angle=(twopi-head)*180/math.pi,
                                edgecolor=colors[0],
                                facecolor = to_rgba(colors[0],0.1))


        if timestep % 50 == 0:
            ax.add_patch(vessel_rect)

    ax.quiver(qx, qy,
                np.full((11, 11), -math.sin(beta_w)),
                np.full((11, 11), -math.cos(beta_w)),
                scale=20, headwidth=2)

        #print(timestep)
    plt.axis("equal")
    plt.show()

def _depr_turning_test(vessel:Vessel, ivs: InitialValues):
    """
    Currently not maintained.
    """

    fig = plt.figure(figsize=(6,6))
    #fig.patch.set_facecolor("#212529")
    ax: plt.Axes = fig.add_subplot(1, 1, 1)
    
    plt.xlabel(r"$y_0/L$", fontsize=14)
    #ticks = ticker.FuncFormatter(lambda x, pos: '{0:g}'.format(x/vessel.Lpp)) 
    #ax.xaxis.set_major_formatter(ticks)
    
    plt.ylabel(r"$x_0/L$", fontsize=14)
    #ax.yaxis.set_major_formatter(ticks)

    
    def rad(a): return a/180*math.pi

    timestep = 0
    twopi = 2*math.pi

    qx, qy = np.linspace(-500, 500, 11), np.linspace(-500, 500, 11)

    # Length and Breadth of the simulated vessel
    L, B = vessel.Lpp/vessel.Lpp, vessel.B/vessel.Lpp

    ivs_init = np.array([ivs.u,ivs.v,ivs.r])
    
    delta_list_deep = np.concatenate(
        [np.array([0.]),
         np.linspace(0.0, 35, 7),
         np.full(600-7, 35)]
    )    
    delta_list_shallow = np.concatenate(
        [np.array([0.]),
         np.linspace(0.0, 35, 7),
         np.full(1200-7, 35)]
    )
    
    deltas = [delta_list_shallow,delta_list_deep]
    
    colors = ["#c1121f","#003049"]
    d = vessel.d
    depths = [d*1.2,None]

    for color,depth,dl in zip(colors,depths,deltas):
        
        agx, agy = 0.0, 0.0
        head = 0.0
        timestep = 0
        uvr = ivs_init
        plt.grid(ls=":")
        
        for d in range(len(dl)):

            sol = step(
                X=uvr,
                vessel=vessel,
                psi=head,
                nps=ivs.nps,
                delta=rad(dl[d]),
                fl_psi=None,
                fl_vel=None,
                water_depth=depth,
                dT=1,
                atol=1e-6,rtol=1e-3
            )

            timestep += 1

            # Vel in x and y direction (m/s), angular turning rate (rad/s)
            u, v, r = sol

            # Transform to earth-fixed coordinate system

            head =  (head + r) % twopi
            vy = math.cos(head) * u - math.sin(head) * v
            vx = math.sin(head) * u + math.cos(head) * v

            agx += vx/vessel.Lpp
            agy += vy/vessel.Lpp
 
            anchor = agx - B/2, agy - L/2

            # Set current solution as next initial values
            uvr = np.hstack(sol)

            # Rectangle of the heading transformed vessel
            vessel_rect = Rectangle(anchor,
                                    width=vessel.B/vessel.Lpp,
                                    height=vessel.Lpp/vessel.Lpp,
                                    rotation_point="center",
                                    angle=((2*math.pi)-head)*180/math.pi,
                                    edgecolor=to_rgba(color,1),
                                    facecolor = to_rgba(color,0.1))

            #ax.clear()
            # ax.quiver(qx, qy,
            #           np.full((11, 11), math.sin(fl_psi)),
            #           np.full((11, 11), math.cos(fl_psi)),
            #           scale=20, headwidth=2)
            if timestep == 1 or timestep % 12 == 0:
                ax.add_patch(vessel_rect)
                
            print(timestep,depth,color)
    
    plt.xlim(-0.5,5.5)
    plt.ylim(-1,5)
    
    handles, _ = ax.get_legend_handles_labels()
    shallow = Patch(color=colors[0], 
                 label=r"h/d = 1.2")
    deep = Patch(color=colors[1], 
                 label=r"h/d = $\infty$")
    
    
    handles.append(deep)
    handles.append(shallow)
    plt.legend(handles=handles)
    
    plt.savefig("turning_circles.pdf")
>>>>>>> 19427730
<|MERGE_RESOLUTION|>--- conflicted
+++ resolved
@@ -7,16 +7,10 @@
 import numpy as np
 from matplotlib.patches import Patch
 
-<<<<<<< HEAD
 from mmgdynamics import step, pstep
 from mmgdynamics.structs import InitialValues, Vessel
 
 Trajectories = Sequence[NDArray[np.float64]]
-=======
-from mmgdynamics import step
-from mmgdynamics.structs import InitialValues, Vessel
-
->>>>>>> 19427730
 
 def turning_maneuver(ivs: InitialValues, vessel: Vessel,
                      time: int, dir: str = "starboard",
@@ -109,7 +103,7 @@
 
     return res
 
-<<<<<<< HEAD
+
 def plot_r(trajectories: Trajectories) -> None:
     """
     Plots a list of yaw rates for a given trajectory.
@@ -124,14 +118,7 @@
         plt.plot(np.arange(len(t[2])), t[2], linewidth=2.5)
     plt.xlabel(r"$t(s)$", fontsize=14)
     plt.ylabel(r"$r(-)$", fontsize=14)
-=======
-def plot_r(t: Sequence[Sequence[float]]) -> None:
-    plt.figure(figsize=(16, 10))
-    for list in t:
-        plt.plot(np.arange(len(list[2])), list[2], linewidth=2.5)
-    plt.xlabel("$t(s)$", fontsize=14)
-    plt.ylabel("$r(-)$", fontsize=14)
->>>>>>> 19427730
+
     plt.title(
         "Yaw rate acceleration $r(-)$ for $\pm 35^{\circ}$ turning maneuver")
     plt.grid(True)
@@ -267,9 +254,7 @@
         delta_list[i] = np.array(delta)
         delta_list[i] = delta_list[i] * 180/np.pi
         
-<<<<<<< HEAD
     return result, delta_list
-
 
 def plot_zigzag(
     trajectories: Trajectories, 
@@ -279,14 +264,6 @@
     """
     Plots 
     """
-=======
-
-    return plot_zigzag(result, delta_list,vessel, ivs)
-
-
-def plot_zigzag(
-    t: list, delta_list: np.ndarray, vessel: Vessel, ivs: InitialValues) -> None:
->>>>>>> 19427730
     
     ls = [(0, (3, 1, 1, 1, 1, 1)),"-"]
     labels = ["h/d = $\infty$","h/d = 1.2"]
@@ -328,343 +305,4 @@
     plt.legend(loc="upper right")
 
     plt.tight_layout()
-<<<<<<< HEAD
-    plt.show()
-=======
-    plt.savefig(f"zigzag{int(delta_max)}{int(delta_max)}.pdf")
-
-
-def free_flow_test(vessel:Vessel, ivs: InitialValues):
-
-    fig = plt.figure(figsize=(6,6))
-    ax: plt.Axes = fig.add_subplot(1, 1, 1)
-    plt.xlabel("$y_0/L$", fontsize=14)
-    plt.ylabel("$x_0/L$", fontsize=14)
-
-    def rad(a): return a/180*math.pi
-
-    timestep = 0
-    twopi = 2*math.pi
-
-    # Length and Breadth of the simulated vessel
-    L, B = vessel.Lpp/vessel.Lpp, vessel.B/vessel.Lpp
-
-    ivs_init = np.array([ivs.u,ivs.v,ivs.r])
-    
-    # Define here lists of Rudder angles in degrees 
-    # that are performed by the vessel.
-    delta_list_deep = np.concatenate(
-        [np.array([0.]),
-         np.linspace(0.0, 35, 7),
-         np.full(600-7, 35)]
-    )    
-    delta_list_shallow = np.concatenate(
-        [np.array([0.]),
-         np.linspace(0.0, 35, 7),
-         np.full(1200-7, 35)]
-    )
-    
-    deltas = [delta_list_shallow,delta_list_deep]
-    
-    # A color cycler to color different experiments
-    colors = cycle([
-        "#001219", "#005f73", "#0a9396", 
-        "#94d2bd", "#e9d8a6", "#ee9b00", 
-        "#ca6702", "#bb3e03", "#ae2012", "#9b2226"
-        ])
-    d = vessel.d
-    
-    depths = [d*1.2,None]
-
-    # There must be one list per experiment
-    assert len(depths)==len(deltas)
-    for color,depth,dl in zip(colors,depths,deltas):
-        
-        agx, agy = 0.0, 0.0
-        head = 0.0
-        timestep = 0
-        uvr = ivs_init
-        plt.grid(ls=":")
-        
-        for d in range(len(dl)):
-
-            sol = step(
-                X=uvr,
-                vessel=vessel,
-                psi=head,
-                nps=ivs.nps,
-                delta=rad(dl[d]),
-                fl_psi=None,
-                fl_vel=None,
-                water_depth=depth,
-                dT=1,
-                atol=1e-6,rtol=1e-3
-            )
-
-            timestep += 1
-
-            # Vel in x and y direction (m/s), angular turning rate (rad/s)
-            u, v, r = sol
-
-            # Transform to earth-fixed coordinate system
-
-            head =  (head + r) % twopi
-            vy = math.cos(head) * u - math.sin(head) * v
-            vx = math.sin(head) * u + math.cos(head) * v
-
-            agx += vx/vessel.Lpp
-            agy += vy/vessel.Lpp
- 
-            anchor = agx - B/2, agy - L/2
-
-            # Set current solution as next initial values
-            uvr = np.hstack(sol)
-
-            # Rectangle of the heading transformed vessel
-            vessel_rect = Rectangle(
-                anchor,
-                width=vessel.B/vessel.Lpp,
-                height=vessel.Lpp/vessel.Lpp,
-                rotation_point="center",
-                angle=((2*math.pi)-head)*180/math.pi,
-                edgecolor=to_rgba(color,1),
-                facecolor = to_rgba(color,0.1)
-            )
-
-            # ADJUST HERE IF YOU WANT TO PLOT ONLY
-            # EVERY NTH DATAPOINT 
-            if timestep == 1 or timestep % 12 == 0:
-                ax.add_patch(vessel_rect)
-                
-            print(timestep,depth,color)
-    
-    plt.xlim(-0.5,5.5)
-    plt.ylim(-1,5)
-    
-    # Unfortunately we must generate our Legend
-    # manually. 
-    # So, for every experiment, add your legend
-    # entry as a Patch() and add it to the legend
-    # handler. PRs for improvements are welcome.
-    handles, _ = ax.get_legend_handles_labels()
-    shallow = Patch(color=colors[0], 
-                 label="h/d = 1.2")
-    deep = Patch(color=colors[1], 
-                 label="h/d = $\infty$")
-    
-    
-    handles.append(deep)
-    handles.append(shallow)
-    plt.legend(handles=handles)
-    
-    plt.savefig("freeflow.pdf")
-
-def current_wind_test(vessel: Vessel, ivs: InitialValues, 
-                      iters: int,fl_psi: float, fl_vel: float,
-                      w_vel: float, beta_w:float) -> None:
-
-    fig = plt.figure()
-    ax: plt.Axes = fig.add_subplot(1, 1, 1)
-    plt.xlabel(r"$x_0$", fontsize=14)
-    plt.ylabel(r"$y_0$", fontsize=14)
-    plt.grid()
-    
-    timestep = 0
-    twopi = 2*math.pi
-
-    agx, agy = 0.0, 0.0
-    head = 0/180*math.pi
-
-    qx, qy = np.linspace(-400, 400, 11), np.linspace(-400, 400, 11)
-
-    # Length and Breadth of the simulated vessel
-    L, B = vessel.Lpp, vessel.B
-    
-    nps = ivs.nps 
-    uvr = np.array([ivs.u,ivs.v,ivs.r])
-    
-    colors = ["#9b2226","#001219"]
-        
-    for _ in range(iters):
-
-        sol = step(
-            X=uvr,
-            vessel=vessel,
-            psi=head,
-            nps=nps,
-            delta=0.0,
-            fl_psi=fl_psi,
-            fl_vel=fl_vel,
-            w_vel=w_vel,
-            beta_w=beta_w,
-            water_depth=None,
-            dT=1,
-            atol=1e-5,rtol=1e-5
-        )
-
-        timestep += 1
-
-        # Vel in x and y direction (m/s), angular turning rate (rad/s)
-        u, v, r = sol
-
-        # Transform to earth-fixed coordinate system
-        head = float((head + r) % twopi)
-        vy = math.cos(head) * u - math.sin(head) * v
-        vx = math.sin(head) * u + math.cos(head) * v
-
-        agx += vx
-        agy += vy
-
-        anchor = agx - B/2, agy - L/2
-        
-        # Set current solution as next initial values
-        uvr = np.hstack(sol)
-        
-        speed = math.sqrt(u**2+v**2)
-        print("Speed: {:.2f}".format(speed),f" | Timestep: {timestep}")
-
-        # Rectangle of the heading transformed vessel
-        vessel_rect = Rectangle(anchor,
-                                width=vessel.B,
-                                height=vessel.Lpp,
-                                rotation_point="center",
-                                angle=(twopi-head)*180/math.pi,
-                                edgecolor=colors[0],
-                                facecolor = to_rgba(colors[0],0.1))
-
-
-        if timestep % 50 == 0:
-            ax.add_patch(vessel_rect)
-
-    ax.quiver(qx, qy,
-                np.full((11, 11), -math.sin(beta_w)),
-                np.full((11, 11), -math.cos(beta_w)),
-                scale=20, headwidth=2)
-
-        #print(timestep)
-    plt.axis("equal")
-    plt.show()
-
-def _depr_turning_test(vessel:Vessel, ivs: InitialValues):
-    """
-    Currently not maintained.
-    """
-
-    fig = plt.figure(figsize=(6,6))
-    #fig.patch.set_facecolor("#212529")
-    ax: plt.Axes = fig.add_subplot(1, 1, 1)
-    
-    plt.xlabel(r"$y_0/L$", fontsize=14)
-    #ticks = ticker.FuncFormatter(lambda x, pos: '{0:g}'.format(x/vessel.Lpp)) 
-    #ax.xaxis.set_major_formatter(ticks)
-    
-    plt.ylabel(r"$x_0/L$", fontsize=14)
-    #ax.yaxis.set_major_formatter(ticks)
-
-    
-    def rad(a): return a/180*math.pi
-
-    timestep = 0
-    twopi = 2*math.pi
-
-    qx, qy = np.linspace(-500, 500, 11), np.linspace(-500, 500, 11)
-
-    # Length and Breadth of the simulated vessel
-    L, B = vessel.Lpp/vessel.Lpp, vessel.B/vessel.Lpp
-
-    ivs_init = np.array([ivs.u,ivs.v,ivs.r])
-    
-    delta_list_deep = np.concatenate(
-        [np.array([0.]),
-         np.linspace(0.0, 35, 7),
-         np.full(600-7, 35)]
-    )    
-    delta_list_shallow = np.concatenate(
-        [np.array([0.]),
-         np.linspace(0.0, 35, 7),
-         np.full(1200-7, 35)]
-    )
-    
-    deltas = [delta_list_shallow,delta_list_deep]
-    
-    colors = ["#c1121f","#003049"]
-    d = vessel.d
-    depths = [d*1.2,None]
-
-    for color,depth,dl in zip(colors,depths,deltas):
-        
-        agx, agy = 0.0, 0.0
-        head = 0.0
-        timestep = 0
-        uvr = ivs_init
-        plt.grid(ls=":")
-        
-        for d in range(len(dl)):
-
-            sol = step(
-                X=uvr,
-                vessel=vessel,
-                psi=head,
-                nps=ivs.nps,
-                delta=rad(dl[d]),
-                fl_psi=None,
-                fl_vel=None,
-                water_depth=depth,
-                dT=1,
-                atol=1e-6,rtol=1e-3
-            )
-
-            timestep += 1
-
-            # Vel in x and y direction (m/s), angular turning rate (rad/s)
-            u, v, r = sol
-
-            # Transform to earth-fixed coordinate system
-
-            head =  (head + r) % twopi
-            vy = math.cos(head) * u - math.sin(head) * v
-            vx = math.sin(head) * u + math.cos(head) * v
-
-            agx += vx/vessel.Lpp
-            agy += vy/vessel.Lpp
- 
-            anchor = agx - B/2, agy - L/2
-
-            # Set current solution as next initial values
-            uvr = np.hstack(sol)
-
-            # Rectangle of the heading transformed vessel
-            vessel_rect = Rectangle(anchor,
-                                    width=vessel.B/vessel.Lpp,
-                                    height=vessel.Lpp/vessel.Lpp,
-                                    rotation_point="center",
-                                    angle=((2*math.pi)-head)*180/math.pi,
-                                    edgecolor=to_rgba(color,1),
-                                    facecolor = to_rgba(color,0.1))
-
-            #ax.clear()
-            # ax.quiver(qx, qy,
-            #           np.full((11, 11), math.sin(fl_psi)),
-            #           np.full((11, 11), math.cos(fl_psi)),
-            #           scale=20, headwidth=2)
-            if timestep == 1 or timestep % 12 == 0:
-                ax.add_patch(vessel_rect)
-                
-            print(timestep,depth,color)
-    
-    plt.xlim(-0.5,5.5)
-    plt.ylim(-1,5)
-    
-    handles, _ = ax.get_legend_handles_labels()
-    shallow = Patch(color=colors[0], 
-                 label=r"h/d = 1.2")
-    deep = Patch(color=colors[1], 
-                 label=r"h/d = $\infty$")
-    
-    
-    handles.append(deep)
-    handles.append(shallow)
-    plt.legend(handles=handles)
-    
-    plt.savefig("turning_circles.pdf")
->>>>>>> 19427730
+    plt.show()